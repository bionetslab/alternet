--- conflicted
+++ resolved
@@ -1,5 +1,3 @@
-<<<<<<< HEAD
-=======
 [build-system]
 requires = ["setuptools>=42", "wheel"]
 build-backend = "setuptools.build_meta"
@@ -9,5 +7,4 @@
 version = "0.1.0"
 
 [tool.setuptools.packages.find]
-where = ["src"]
->>>>>>> 964d396e
+where = ["src"]